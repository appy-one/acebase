--- conflicted
+++ resolved
@@ -15,13 +15,5 @@
         "declarationDir": "./dist/types",
         "resolveJsonModule": true,
         "skipLibCheck": false
-<<<<<<< HEAD
-    },
-    "include": ["src/**/*"],
-    "exclude": [
-        "node_modules"
-    ]
-=======
     }
->>>>>>> 39bd07ac
 }